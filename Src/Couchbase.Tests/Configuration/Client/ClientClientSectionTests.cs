﻿using System;
using System.Collections.Generic;
using System.Configuration;
using System.Linq;
using System.Security.Cryptography;
using System.Text;
using System.Threading.Tasks;
using Couchbase.Configuration.Client.Providers;
using Couchbase.Core;
using Couchbase.IO;
using NUnit.Framework;

namespace Couchbase.Tests.Configuration.Client
{
    [TestFixture]
    public class ClientClientSectionTests
    {
        [Test]
        public void When_GetSection_Called_Section_Is_Returned()
        {
            var section = ConfigurationManager.GetSection("couchbaseClients/couchbase");
            Assert.IsNotNull(section);
        }

        [Test]
        public void When_GetSection_Called_CouchbaseClientSection_Is_Returned()
        {
            var section = ConfigurationManager.GetSection("couchbaseClients/couchbase");
            Assert.IsNotNull(section as CouchbaseClientSection);
        }

        [Test]
        public void Test_That_CouchbaseClientSection_Has_Localhost_Uri()
        {
            var section = (CouchbaseClientSection)ConfigurationManager.GetSection("couchbaseClients/couchbase");
            var servers = new UriElement[section.Servers.Count];
// ReSharper disable once CoVariantArrayConversion
            section.Servers.CopyTo(servers, 0);
            Assert.AreEqual("http://localhost:8091", servers[0].Uri.OriginalString);
        }

        [Test]
        public void Test_That_CouchbaseClientSection_Has_At_Least_One_Element()
        {
            var section = (CouchbaseClientSection) ConfigurationManager.GetSection("couchbaseClients/couchbase");
            Assert.Greater(section.Servers.Count, 0);
        }

        [Test]
        public void When_UseSsl_Is_True_In_AppConfig_UseSsl_Returns_True()
        {
            var section = (CouchbaseClientSection)ConfigurationManager.GetSection("couchbaseClients/couchbase_1");
            Assert.IsTrue(section.UseSsl);
        }

        [Test]
        public void When_No_Bucket_Is_Defined_Default_Bucket_Is_Used()
        {
            var section = (CouchbaseClientSection)ConfigurationManager.GetSection("couchbaseClients/couchbase");
            Assert.Greater(section.Buckets.Count, 0);

            var buckets = new BucketElement[section.Buckets.Count];
            section.Buckets.CopyTo(buckets, 0);
            Assert.AreEqual("default", buckets[0].Name);
        }

        [Test]
        public void When_Bucket_Is_Defined_That_Bucket_Is_Used()
        {
            var section = (CouchbaseClientSection)ConfigurationManager.GetSection("couchbaseClients/couchbase_1");
            Assert.Greater(section.Buckets.Count, 0);

            var buckets = new BucketElement[section.Buckets.Count];
            section.Buckets.CopyTo(buckets, 0);

            var bucket = buckets.First();
            Assert.AreEqual("testbucket", bucket.Name);
            Assert.AreEqual("shhh!", bucket.Password);
            Assert.IsFalse(bucket.UseSsl);
        }

        [Test]
        public void When_Bucket_Contains_ConnectionPoolElement_It_Is_Used()
        {
            var section = (CouchbaseClientSection)ConfigurationManager.GetSection("couchbaseClients/couchbase_1");
            var buckets = new BucketElement[section.Buckets.Count];
            section.Buckets.CopyTo(buckets, 0);

            var bucket = buckets.First();

            Assert.IsNotNull(bucket.ConnectionPool);
            Assert.AreEqual(5000, bucket.ConnectionPool.WaitTimeout);
            Assert.AreEqual(3000, bucket.ConnectionPool.ShutdownTimeout);
            Assert.AreEqual(10, bucket.ConnectionPool.MaxSize);
            Assert.AreEqual(5, bucket.ConnectionPool.MinSize);
            Assert.AreEqual("custom", bucket.ConnectionPool.Name);
        }

        [Test]
        public void When_Bucket_Does_Not_Contain_ConnectionPoolElement_Default_Is_Used()
        {
            var section = (CouchbaseClientSection)ConfigurationManager.GetSection("couchbaseClients/couchbase");
            var buckets = new BucketElement[section.Buckets.Count];
            section.Buckets.CopyTo(buckets, 0);

            var bucket = buckets.First();

            Assert.IsNotNull(bucket.ConnectionPool);
            Assert.AreEqual(2500, bucket.ConnectionPool.WaitTimeout);
            Assert.AreEqual(10000, bucket.ConnectionPool.ShutdownTimeout);
            Assert.AreEqual(2, bucket.ConnectionPool.MaxSize);
            Assert.AreEqual(1, bucket.ConnectionPool.MinSize);
            Assert.AreEqual("default", bucket.ConnectionPool.Name);
            
        }

        [Test]
        public void Test_Default_Ports()
        {
            var section = (CouchbaseClientSection)ConfigurationManager.GetSection("couchbaseClients/couchbase");
            Assert.AreEqual(11207, section.SslPort);
            Assert.AreEqual(8091, section.MgmtPort);
            Assert.AreEqual(8092, section.ApiPort);
            Assert.AreEqual(18091, section.HttpsMgmtPort);
            Assert.AreEqual(18092, section.HttpsApiPort);
            Assert.AreEqual(11210, section.DirectPort);
        }

        [Test]
        public void Test_Custom_Ports()
        {
            var section = (CouchbaseClientSection)ConfigurationManager.GetSection("couchbaseClients/couchbase_1");
            Assert.AreEqual(443, section.SslPort);
            Assert.AreEqual(8095, section.MgmtPort);
            Assert.AreEqual(8094, section.ApiPort);
            Assert.AreEqual(18099, section.HttpsMgmtPort);
            Assert.AreEqual(18098, section.HttpsApiPort);
            Assert.AreEqual(11219, section.DirectPort);
        }

        [Test]
        public void Test_Programmatic_Config_Construction_Using_Default_Settings()
        {
            CouchbaseCluster.Initialize("couchbaseClients/couchbase");
            var cluster = CouchbaseCluster.Get();
            var configuration = cluster.Configuration;
            Assert.AreEqual(11207, configuration.SslPort);
            Assert.AreEqual(8091, configuration.MgmtPort);
            Assert.AreEqual(8092, configuration.ApiPort);
            Assert.AreEqual(18091, configuration.HttpsMgmtPort);
            Assert.AreEqual(18092, configuration.HttpsApiPort);
            Assert.AreEqual(11210, configuration.DirectPort);
            Assert.IsFalse(configuration.UseSsl);

            var server = configuration.Servers.First();
<<<<<<< HEAD
            Assert.AreEqual(new Uri("http://localhost:8091/pools"), server);
=======
            Assert.AreEqual(new Uri("http://localhost:8091"), server);
>>>>>>> b14e551e

            var bucketKvp = configuration.BucketConfigs.First();
            Assert.AreEqual("default", bucketKvp.Key);
            Assert.AreEqual(string.Empty, bucketKvp.Value.Password);
            Assert.IsFalse(bucketKvp.Value.UseSsl);
            Assert.AreEqual("default", bucketKvp.Value.BucketName);

            var poolConfiguration = bucketKvp.Value.PoolConfiguration;
            Assert.IsFalse(poolConfiguration.UseSsl);
            Assert.AreEqual(2, poolConfiguration.MaxSize);
            Assert.AreEqual(1, poolConfiguration.MinSize);
            Assert.AreEqual(2500, poolConfiguration.WaitTimeout);
            Assert.AreEqual(10000, poolConfiguration.ShutdownTimeout);
        }

        [Test]
        public void Test_Programmatic_Config_Construction_Using_Custom_Settings()
        {
            CouchbaseCluster.Initialize("couchbaseClients/couchbase_1");
            var cluster = CouchbaseCluster.Get();
            var configuration = cluster.Configuration;
            Assert.AreEqual(443, configuration.SslPort);
            Assert.AreEqual(8095, configuration.MgmtPort);
            Assert.AreEqual(8094, configuration.ApiPort);
            Assert.AreEqual(18099, configuration.HttpsMgmtPort);
            Assert.AreEqual(18098, configuration.HttpsApiPort);
            Assert.AreEqual(11219, configuration.DirectPort);
            Assert.IsTrue(configuration.UseSsl);

            var server = configuration.Servers.First();
<<<<<<< HEAD
            Assert.AreEqual(new Uri("https://localhost2:18091/pools"), server);
=======
            Assert.AreEqual(new Uri("http://localhost2:8091"), server);
>>>>>>> b14e551e

            var bucketKvp = configuration.BucketConfigs.First();
            Assert.AreEqual("testbucket", bucketKvp.Key);
            Assert.AreEqual("shhh!", bucketKvp.Value.Password);
<<<<<<< HEAD
            Assert.IsTrue(bucketKvp.Value.UseSsl);
            Assert.AreEqual("testbucket", bucketKvp.Value.BucketName);

            var poolConfiguration = bucketKvp.Value.PoolConfiguration;
            Assert.IsTrue(poolConfiguration.UseSsl);
=======
            Assert.IsFalse(bucketKvp.Value.UseSsl);
            Assert.AreEqual("testbucket", bucketKvp.Value.BucketName);

            var poolConfiguration = bucketKvp.Value.PoolConfiguration;
            Assert.IsFalse(poolConfiguration.UseSsl);
>>>>>>> b14e551e
            Assert.AreEqual(10, poolConfiguration.MaxSize);
            Assert.AreEqual(5, poolConfiguration.MinSize);
            Assert.AreEqual(5000, poolConfiguration.WaitTimeout);
            Assert.AreEqual(3000, poolConfiguration.ShutdownTimeout);
        }

        [Test]
        public void When_Bucket_UseSsl_Is_True_In_AppConfig_UseSsl_Returns_True()
        {
            var section = (CouchbaseClientSection) ConfigurationManager.GetSection("couchbaseClients/couchbase_2");
            
            var buckets = new BucketElement[section.Buckets.Count];
            section.Buckets.CopyTo(buckets, 0);
            
            Assert.IsFalse(section.UseSsl);
            Assert.IsTrue(buckets.First().UseSsl);
        }

        [Test]
        public void When_Initialize_Called_With_AppConfig_Settings_Bucket_Can_Be_Opened()
        {
            CouchbaseCluster.Initialize("couchbaseClients/couchbase");
            var cluster = CouchbaseCluster.Get();
            var bucket = cluster.OpenBucket();
            Assert.AreEqual("default", bucket.Name);

            var result = bucket.Upsert("testkey", "testvalue");
            Assert.IsTrue(result.Success);
            Assert.AreEqual(ResponseStatus.Success, result.Status);

            var result2 = bucket.Get<string>("testkey");
            Assert.IsTrue(result2.Success);
            Assert.AreEqual(ResponseStatus.Success, result2.Status);
            Assert.AreEqual("testvalue", result2.Value);
        }
    }
}

#region [ License information ]

/* ************************************************************
 *
 *    @author Couchbase <info@couchbase.com>
 *    @copyright 2014 Couchbase, Inc.
 *
 *    Licensed under the Apache License, Version 2.0 (the "License");
 *    you may not use this file except in compliance with the License.
 *    You may obtain a copy of the License at
 *
 *        http://www.apache.org/licenses/LICENSE-2.0
 *
 *    Unless required by applicable law or agreed to in writing, software
 *    distributed under the License is distributed on an "AS IS" BASIS,
 *    WITHOUT WARRANTIES OR CONDITIONS OF ANY KIND, either express or implied.
 *    See the License for the specific language governing permissions and
 *    limitations under the License.
 *
 * ************************************************************/

#endregion<|MERGE_RESOLUTION|>--- conflicted
+++ resolved
@@ -153,11 +153,7 @@
             Assert.IsFalse(configuration.UseSsl);
 
             var server = configuration.Servers.First();
-<<<<<<< HEAD
             Assert.AreEqual(new Uri("http://localhost:8091/pools"), server);
-=======
-            Assert.AreEqual(new Uri("http://localhost:8091"), server);
->>>>>>> b14e551e
 
             var bucketKvp = configuration.BucketConfigs.First();
             Assert.AreEqual("default", bucketKvp.Key);
@@ -188,28 +184,16 @@
             Assert.IsTrue(configuration.UseSsl);
 
             var server = configuration.Servers.First();
-<<<<<<< HEAD
             Assert.AreEqual(new Uri("https://localhost2:18091/pools"), server);
-=======
-            Assert.AreEqual(new Uri("http://localhost2:8091"), server);
->>>>>>> b14e551e
 
             var bucketKvp = configuration.BucketConfigs.First();
             Assert.AreEqual("testbucket", bucketKvp.Key);
             Assert.AreEqual("shhh!", bucketKvp.Value.Password);
-<<<<<<< HEAD
             Assert.IsTrue(bucketKvp.Value.UseSsl);
             Assert.AreEqual("testbucket", bucketKvp.Value.BucketName);
 
             var poolConfiguration = bucketKvp.Value.PoolConfiguration;
             Assert.IsTrue(poolConfiguration.UseSsl);
-=======
-            Assert.IsFalse(bucketKvp.Value.UseSsl);
-            Assert.AreEqual("testbucket", bucketKvp.Value.BucketName);
-
-            var poolConfiguration = bucketKvp.Value.PoolConfiguration;
-            Assert.IsFalse(poolConfiguration.UseSsl);
->>>>>>> b14e551e
             Assert.AreEqual(10, poolConfiguration.MaxSize);
             Assert.AreEqual(5, poolConfiguration.MinSize);
             Assert.AreEqual(5000, poolConfiguration.WaitTimeout);
